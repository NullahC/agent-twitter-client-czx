--- conflicted
+++ resolved
@@ -51,11 +51,6 @@
   createQuoteTweetRequest,
   likeTweet,
   retweet,
-<<<<<<< HEAD
-  createCreateNoteTweetRequest,
-=======
-  createCreateLongTweetRequest,
->>>>>>> 915e790a
 } from './tweets';
 import { parseTimelineTweetsV2, TimelineV2 } from './timeline-v2';
 import { fetchHomeTimeline } from './timeline-home';
